import { LitElement, html } from "lit";
import { customElement, query, state } from "lit/decorators.js";
import randomMap from "../../resources/images/RandomMap.webp";
import { translateText } from "../client/Utils";
import {
  Difficulty,
  Duos,
  GameMapSize,
  GameMapType,
  GameMode,
  GameType,
  Quads,
  Trios,
  UnitType,
  mapCategories,
} from "../core/game/Game";
import { UserSettings } from "../core/game/UserSettings";
import { TeamCountConfig } from "../core/Schemas";
import { generateID } from "../core/Util";
<<<<<<< HEAD
import { getCosmetics } from "./Cosmetics";
=======
import "./components/baseComponents/Button";
import "./components/baseComponents/Modal";
import "./components/Difficulties";
import { DifficultyDescription } from "./components/Difficulties";
import "./components/Maps";
import { fetchCosmetics } from "./Cosmetics";
>>>>>>> 633556ef
import { FlagInput } from "./FlagInput";
import { JoinLobbyEvent } from "./Main";
import { UsernameInput } from "./UsernameInput";
import { renderUnitTypeOptions } from "./utilities/RenderUnitTypeOptions";

@customElement("single-player-modal")
export class SinglePlayerModal extends LitElement {
  @query("o-modal") private modalEl!: HTMLElement & {
    open: () => void;
    close: () => void;
  };
  @state() private selectedMap: GameMapType = GameMapType.World;
  @state() private selectedDifficulty: Difficulty = Difficulty.Medium;
  @state() private disableNPCs: boolean = false;
  @state() private bots: number = 400;
  @state() private infiniteGold: boolean = false;
  @state() private infiniteTroops: boolean = false;
  @state() private compactMap: boolean = false;
  @state() private instantBuild: boolean = false;
  @state() private useRandomMap: boolean = false;
  @state() private gameMode: GameMode = GameMode.FFA;
  @state() private teamCount: TeamCountConfig = 2;

  @state() private disabledUnits: UnitType[] = [];

  private userSettings: UserSettings = new UserSettings();

  connectedCallback() {
    super.connectedCallback();
    window.addEventListener("keydown", this.handleKeyDown);
  }

  disconnectedCallback() {
    window.removeEventListener("keydown", this.handleKeyDown);
    super.disconnectedCallback();
  }

  private handleKeyDown = (e: KeyboardEvent) => {
    if (e.code === "Escape") {
      e.preventDefault();
      this.close();
    }
  };

  render() {
    return html`
      <o-modal title=${translateText("single_modal.title")}>
        <div class="options-layout">
          <!-- Map Selection -->
          <div class="options-section">
            <div class="option-title">${translateText("map.map")}</div>
            <div class="option-cards flex-col">
              <!-- Use the imported mapCategories -->
              ${Object.entries(mapCategories).map(
                ([categoryKey, maps]) => html`
                  <div class="w-full mb-4">
                    <h3
                      class="text-lg font-semibold mb-2 text-center text-gray-300"
                    >
                      ${translateText(`map_categories.${categoryKey}`)}
                    </h3>
                    <div class="flex flex-row flex-wrap justify-center gap-4">
                      ${maps.map((mapValue) => {
                        const mapKey = Object.keys(GameMapType).find(
                          (key) =>
                            GameMapType[key as keyof typeof GameMapType] ===
                            mapValue,
                        );
                        return html`
                          <div
                            @click=${() => this.handleMapSelection(mapValue)}
                          >
                            <map-display
                              .mapKey=${mapKey}
                              .selected=${!this.useRandomMap &&
                              this.selectedMap === mapValue}
                              .translation=${translateText(
                                `map.${mapKey?.toLowerCase()}`,
                              )}
                            ></map-display>
                          </div>
                        `;
                      })}
                    </div>
                  </div>
                `,
              )}
              <div
                class="option-card random-map ${this.useRandomMap
                  ? "selected"
                  : ""}"
                @click=${this.handleRandomMapToggle}
              >
                <div class="option-image">
                  <img
                    src=${randomMap}
                    alt="Random Map"
                    style="width:100%; aspect-ratio: 4/2; object-fit:cover; border-radius:8px;"
                  />
                </div>
                <div class="option-card-title">
                  ${translateText("map.random")}
                </div>
              </div>
            </div>
          </div>

          <!-- Difficulty Selection -->
          <div class="options-section">
            <div class="option-title">
              ${translateText("difficulty.difficulty")}
            </div>
            <div class="option-cards">
              ${Object.entries(Difficulty)
                .filter(([key]) => isNaN(Number(key)))
                .map(
                  ([key, value]) => html`
                    <div
                      class="option-card ${this.selectedDifficulty === value
                        ? "selected"
                        : ""}"
                      @click=${() => this.handleDifficultySelection(value)}
                    >
                      <difficulty-display
                        .difficultyKey=${key}
                      ></difficulty-display>
                      <p class="option-card-title">
                        ${translateText(`difficulty.${key}`)}
                      </p>
                    </div>
                  `,
                )}
            </div>
          </div>

          <!-- Game Mode Selection -->
          <div class="options-section">
            <div class="option-title">${translateText("host_modal.mode")}</div>
            <div class="option-cards">
              <div
                class="option-card ${this.gameMode === GameMode.FFA
                  ? "selected"
                  : ""}"
                @click=${() => this.handleGameModeSelection(GameMode.FFA)}
              >
                <div class="option-card-title">
                  ${translateText("game_mode.ffa")}
                </div>
              </div>
              <div
                class="option-card ${this.gameMode === GameMode.Team
                  ? "selected"
                  : ""}"
                @click=${() => this.handleGameModeSelection(GameMode.Team)}
              >
                <div class="option-card-title">
                  ${translateText("game_mode.teams")}
                </div>
              </div>
            </div>
          </div>

          ${this.gameMode === GameMode.FFA
            ? ""
            : html`
                <!-- Team Count Selection -->
                <div class="options-section">
                  <div class="option-title">
                    ${translateText("host_modal.team_count")}
                  </div>
                  <div class="option-cards">
                    ${[2, 3, 4, 5, 6, 7, Quads, Trios, Duos].map(
                      (o) => html`
                        <div
                          class="option-card ${this.teamCount === o
                            ? "selected"
                            : ""}"
                          @click=${() => this.handleTeamCountSelection(o)}
                        >
                          <div class="option-card-title">
                            ${typeof o === "string"
                              ? translateText(`public_lobby.teams_${o}`)
                              : translateText(`public_lobby.teams`, { num: o })}
                          </div>
                        </div>
                      `,
                    )}
                  </div>
                </div>
              `}

          <!-- Game Options -->
          <div class="options-section">
            <div class="option-title">
              ${translateText("single_modal.options_title")}
            </div>
            <div class="option-cards">
              <label for="bots-count" class="option-card">
                <input
                  type="range"
                  id="bots-count"
                  min="0"
                  max="400"
                  step="1"
                  @input=${this.handleBotsChange}
                  @change=${this.handleBotsChange}
                  .value="${String(this.bots)}"
                />
                <div class="option-card-title">
                  <span>${translateText("single_modal.bots")}</span>${this
                    .bots === 0
                    ? translateText("single_modal.bots_disabled")
                    : this.bots}
                </div>
              </label>

              <label
                for="singleplayer-modal-disable-npcs"
                class="option-card ${this.disableNPCs ? "selected" : ""}"
              >
                <div class="checkbox-icon"></div>
                <input
                  type="checkbox"
                  id="singleplayer-modal-disable-npcs"
                  @change=${this.handleDisableNPCsChange}
                  .checked=${this.disableNPCs}
                />
                <div class="option-card-title">
                  ${translateText("single_modal.disable_nations")}
                </div>
              </label>
              <label
                for="singleplayer-modal-instant-build"
                class="option-card ${this.instantBuild ? "selected" : ""}"
              >
                <div class="checkbox-icon"></div>
                <input
                  type="checkbox"
                  id="singleplayer-modal-instant-build"
                  @change=${this.handleInstantBuildChange}
                  .checked=${this.instantBuild}
                />
                <div class="option-card-title">
                  ${translateText("single_modal.instant_build")}
                </div>
              </label>

              <label
                for="singleplayer-modal-infinite-gold"
                class="option-card ${this.infiniteGold ? "selected" : ""}"
              >
                <div class="checkbox-icon"></div>
                <input
                  type="checkbox"
                  id="singleplayer-modal-infinite-gold"
                  @change=${this.handleInfiniteGoldChange}
                  .checked=${this.infiniteGold}
                />
                <div class="option-card-title">
                  ${translateText("single_modal.infinite_gold")}
                </div>
              </label>

              <label
                for="singleplayer-modal-infinite-troops"
                class="option-card ${this.infiniteTroops ? "selected" : ""}"
              >
                <div class="checkbox-icon"></div>
                <input
                  type="checkbox"
                  id="singleplayer-modal-infinite-troops"
                  @change=${this.handleInfiniteTroopsChange}
                  .checked=${this.infiniteTroops}
                />
                <div class="option-card-title">
                  ${translateText("single_modal.infinite_troops")}
                </div>
              </label>
              <label
                for="singleplayer-modal-compact-map"
                class="option-card ${this.compactMap ? "selected" : ""}"
              >
                <div class="checkbox-icon"></div>
                <input
                  type="checkbox"
                  id="singleplayer-modal-compact-map"
                  @change=${this.handleCompactMapChange}
                  .checked=${this.compactMap}
                />
                <div class="option-card-title">
                  ${translateText("single_modal.compact_map")}
                </div>
              </label>
            </div>

            <hr
              style="width: 100%; border-top: 1px solid #444; margin: 16px 0;"
            />
            <div
              style="margin: 8px 0 12px 0; font-weight: bold; color: #ccc; text-align: center;"
            >
              ${translateText("single_modal.enables_title")}
            </div>
            <div
              style="display: flex; flex-wrap: wrap; justify-content: center; gap: 12px;"
            >
              ${renderUnitTypeOptions({
                disabledUnits: this.disabledUnits,
                toggleUnit: this.toggleUnit.bind(this),
              })}
            </div>
          </div>
        </div>

        <o-button
          title=${translateText("single_modal.start")}
          @click=${this.startGame}
          blockDesktop
        ></o-button>
      </o-modal>
    `;
  }

  createRenderRoot() {
    return this; // light DOM
  }

  public open() {
    this.modalEl?.open();
    this.useRandomMap = false;
  }

  public close() {
    this.modalEl?.close();
  }

  private handleRandomMapToggle() {
    this.useRandomMap = true;
  }

  private handleMapSelection(value: GameMapType) {
    this.selectedMap = value;
    this.useRandomMap = false;
  }

  private handleDifficultySelection(value: Difficulty) {
    this.selectedDifficulty = value;
  }

  private handleBotsChange(e: Event) {
    const value = parseInt((e.target as HTMLInputElement).value);
    if (isNaN(value) || value < 0 || value > 400) {
      return;
    }
    this.bots = value;
  }

  private handleInstantBuildChange(e: Event) {
    this.instantBuild = Boolean((e.target as HTMLInputElement).checked);
  }

  private handleInfiniteGoldChange(e: Event) {
    this.infiniteGold = Boolean((e.target as HTMLInputElement).checked);
  }

  private handleInfiniteTroopsChange(e: Event) {
    this.infiniteTroops = Boolean((e.target as HTMLInputElement).checked);
  }

  private handleCompactMapChange(e: Event) {
    this.compactMap = Boolean((e.target as HTMLInputElement).checked);
  }

  private handleDisableNPCsChange(e: Event) {
    this.disableNPCs = Boolean((e.target as HTMLInputElement).checked);
  }

  private handleGameModeSelection(value: GameMode) {
    this.gameMode = value;
  }

  private handleTeamCountSelection(value: TeamCountConfig) {
    this.teamCount = value;
  }

  private getRandomMap(): GameMapType {
    const maps = Object.values(GameMapType);
    const randIdx = Math.floor(Math.random() * maps.length);
    return maps[randIdx] as GameMapType;
  }

  private toggleUnit(unit: UnitType, checked: boolean): void {
    console.log(`Toggling unit type: ${unit} to ${checked}`);
    this.disabledUnits = checked
      ? [...this.disabledUnits, unit]
      : this.disabledUnits.filter((u) => u !== unit);
  }

  private async startGame() {
    // If random map is selected, choose a random map now
    if (this.useRandomMap) {
      this.selectedMap = this.getRandomMap();
    }

    console.log(
      `Starting single player game with map: ${GameMapType[this.selectedMap as keyof typeof GameMapType]}${this.useRandomMap ? " (Randomly selected)" : ""}`,
    );
    const clientID = generateID();
    const gameID = generateID();

    const usernameInput = document.querySelector(
      "username-input",
    ) as UsernameInput;
    if (!usernameInput) {
      console.warn("Username input element not found");
    }

    const flagInput = document.querySelector("flag-input") as FlagInput;
    if (!flagInput) {
      console.warn("Flag input element not found");
    }
    const cosmetics = await fetchCosmetics();
    let selectedPattern = this.userSettings.getSelectedPatternName(cosmetics);
    selectedPattern ??= cosmetics
      ? (this.userSettings.getDevOnlyPattern() ?? null)
      : null;

    this.dispatchEvent(
      new CustomEvent("join-lobby", {
        detail: {
          clientID: clientID,
          gameID: gameID,
          gameStartInfo: {
            gameID: gameID,
            players: [
              {
                clientID,
                username: usernameInput.getCurrentUsername(),
                cosmetics: {
                  flag:
                    flagInput.getCurrentFlag() === "xx"
                      ? ""
                      : flagInput.getCurrentFlag(),
                  pattern: selectedPattern ?? undefined,
                },
              },
            ],
            config: {
              gameMap: this.selectedMap,
              gameMapSize: this.compactMap
                ? GameMapSize.Compact
                : GameMapSize.Normal,
              gameType: GameType.Singleplayer,
              gameMode: this.gameMode,
              playerTeams: this.teamCount,
              difficulty: this.selectedDifficulty,
              disableNPCs: this.disableNPCs,
              bots: this.bots,
              infiniteGold: this.infiniteGold,
              donateGold: true,
              donateTroops: true,
              infiniteTroops: this.infiniteTroops,
              instantBuild: this.instantBuild,
              disabledUnits: this.disabledUnits
                .map((u) => Object.values(UnitType).find((ut) => ut === u))
                .filter((ut): ut is UnitType => ut !== undefined),
            },
          },
        } satisfies JoinLobbyEvent,
        bubbles: true,
        composed: true,
      }),
    );
    this.close();
  }
}<|MERGE_RESOLUTION|>--- conflicted
+++ resolved
@@ -17,16 +17,11 @@
 import { UserSettings } from "../core/game/UserSettings";
 import { TeamCountConfig } from "../core/Schemas";
 import { generateID } from "../core/Util";
-<<<<<<< HEAD
-import { getCosmetics } from "./Cosmetics";
-=======
 import "./components/baseComponents/Button";
 import "./components/baseComponents/Modal";
 import "./components/Difficulties";
-import { DifficultyDescription } from "./components/Difficulties";
 import "./components/Maps";
 import { fetchCosmetics } from "./Cosmetics";
->>>>>>> 633556ef
 import { FlagInput } from "./FlagInput";
 import { JoinLobbyEvent } from "./Main";
 import { UsernameInput } from "./UsernameInput";
